---
id: MG
tags:
  - design
author: aarnphm,waleedmalik7,nebrask,lucas-lizhiwei
date: "2024-09-16"
modified: 2025-01-17 21:05:01 GMT-05:00
title: Module Guide
---

## Reference Material

This section records information for easy reference.

### Abbreviations and Acronyms

| **symbol** | **description**                                        |
| ---------- | ------------------------------------------------------ |
| AC         | Anticipated Change                                     |
| DOM        | Document Object Model                                  |
| FR         | Functional Requirement                                 |
| GPU        | Graphics Processing Unit                               |
| M          | Module                                                 |
| MG         | Module Guide                                           |
| OS         | Operating System                                       |
| PDF        | Portable Document Format                               |
| R          | Requirement                                            |
| SRS        | Software Requirements Specification                    |
| tinymorph  | the text editor that helps you to become better writer |
| UC         | Unlikely Change                                        |

![[SRS/SRS#7.2 Data Dictionary|Data Dictionary]]

## Purpose

The following encapsulates both system and document purposes for [[/index|tinymorph]]

### System Purpose

The system is a web-based text editor designed to inspire creativity and make the writing process smoother and more enjoyable. It helps users explore their ideas in a non-linear way, offering interactive suggestions powered by advanced machine learning.
With features like text steering, feedback, and note-style suggestions, the system gives writers the flexibility to refine their tone and structure while keeping full control over their work. Everything is stored locally on the user's computer, so there's no need for logins or worrying about data privacy.
Whether you are working on creative writing or structured documents, the system provides tools to plan, brainstorm, and fine-tune ideas. It's accessible through any modern web browser, ensuring a seamless experience without the hassle of installation or compatibility issues.

### Document Purpose

The purpose of this document is to illustrate and justify the decomposition of the tinymorph system into its core components and provide a Modular Guide for each module.
This document will serve as a guide for the implementation of the system, ensuring all components are designed to achieve the system's goals effectively and maintain scalability, modularity, and user-friendliness.
This document will also serve as a basis for the implementation work scheduled to be completed in the coming months.

## Introduction

Decomposing a system into modules is a commonly accepted approach to developing software. A module is a work assignment for a programmer or programming team [@10.1145/361598.361623]. We advocate a decomposition based on the principle of information hiding [@10.1145/361598.361623]. This principle supports design for change, because the "secrets" that each module hides represent likely future changes. Design for change is valuable in SC,... where modifications are frequent, especially during initial development as the solution space is explored.

Our design follows the rules layed out by [@10.5555/800054.801999], as follows:

- System details that are likely to change independently should be the secrets of separate modules.
- Each data structure is implemented in only one module.
- Any other program that requires information stored in a module's data structures must obtain it by calling access programs belonging to that module.

After completing the first stage of the design, the Software Requirements Specification ([[SRS/SRS|SRS]]), the Module Guide (MG) is developed [@10.5555/800054.801999]. The MG specifies the modular structure of the system and is intended to allow both designers and maintainers to easily identify the parts of the software. The potential readers of this document are as follows:

- New project members: This document can be a guide for a new project member to easily understand the overall structure and quickly find the relevant modules they are searching for.
- Maintainers: The hierarchical structure of the module guide improves the maintainers' understanding when they need to make changes to the system. It is important for a maintainer to update the relevant sections of the document after changes have been made.
- Designers: Once the module guide has been written, it can be used to check for consistency, feasibility, and flexibility. Designers can verify the system in various ways, such as consistency among modules, feasibility of the decomposition, and flexibility of the design.

The rest of the document is organized as follows. Section [[Design/MG#Anticipated and Unlikely Changes|3]] lists the anticipated and unlikely changes of the software requirements. Section [[Design/MG#Module Decomposition|4]] summarizes the module decomposition that was constructed according to the likely changes. Section [[Design/MG#Connection Between Requirements and Design|5]] specifies the connections between the software requirements and the modules. Section [[Design/MG#Module Decomposition|6]] gives a detailed description of the modules. Section [[Design/MG#Traceability Matrix|7]] includes two traceability matrices. One checks the completeness of the design against the requirements provided in the SRS. The other shows the relation between anticipated changes and the modules. Section [[Design/MG#Use Hierarchy Between Modules|8]] describes the use relation between modules.

## Anticipated and Unlikely Changes

This section lists possible changes to the system. According to the likeliness of the change, the possible changes are classified into two categories. Anticipated changes are listed in Section 2.1, and unlikely changes are listed in Section 2.2.

### Anticipated Changes

Anticipated changes are the source of the information that is to be hidden inside the modules. Ideally, changing one of the anticipated changes will only require changing the one module that hides the associated decision. The approach adapted here is called design for change.

- **AC1**: Integrating with newer language models, such as Llama 3.
- **AC2**: Add support for specific GPU drivers to improve performance.
- **AC3**: Add more customization options like themes, font styles, or hotkeys.
- **AC4**: Show user progress metrics as graphs or charts.
- **AC5**: Add UI interactive features like collapsible sections, sticky notes, and inline comments.
- **AC6**: Add visual indicators for text quality metrics (e.g., grammar or tone).
- **AC7**: Enable exporting user data for backup purposes.
- **AC8**: Add tools to compare progress across multiple documents.
- **AC9**: Use A100 GPU for rendering visualizations and running text generation faster.
- **AC10**: May not integrate application with Notion and Obsidian. 
- **AC11**: Add tools to compare progress across multiple documents.


### Unlikely Changes

The module design should be as general as possible. However, a general system is more complex. Sometimes this complexity is not necessary. Fixing some design decisions at the system architecture stage can simplify the software design. If these decision should later need to be changed, then many parts of the design will potentially need to be modified. Hence, it is not intended that these decisions will be changed.

- **UC1:**: Core editor interface will stay the same.
- **UC2**: Maintain real-time updates and context-sensitive suggestions as core features.
- **UC3**: No downloads or desktop-only application; the system must stay fully web-based.
- **UC4**: No removal of interactive elements like notes, real-time suggestions, or graph visualizations, which are central to the application.

## Module Hierarchy

This section provides an overview of the module design. Modules are summarized in a hierarchy decomposed by secrets in Table 1. The modules listed below, which are leaves in the hierarchy tree, are the modules that will actually be implemented.

| **Level 1**                                                  | **Level 2**                               |
| ------------------------------------------------------------ | ----------------------------------------- |
| [[Design/MG#Hardware-Hiding Module(s)\|Hardware-Hiding]]     | GPU/Hardware Acceleration Module          |
| [[Design/MG#Behaviour-Hiding Module(s)\|Behaviour-Hiding]]   | Editor Module                             |
|                                                              | Notes Module                              |
|                                                              | Graph View Module                         |
|                                                              | Settings Module                           |
|                                                              | Rendering Module                          |
|                                                              | Data Fetching and State Management Module |
| [[Design/MG#Software Decision Module(s)\|Software Decision]] | Inference Module                          |
|                                                              | User Configuration Module                 |
|                                                              | Analytics Module                          |
|                                                              | Export and Integration Module             |

_Table 1: Module Hierarchy_

### Hardware-Hiding Module(s)

- **M1**:GPU/Hardware Acceleration Module

### Behaviour-Hiding Module(s)

- **M2**: Editor Module
- **M3**: Notes Module
- **M4**: Graph View Module
- **M5**: Settings Module
- **M6**: Rendering Module
- **M7**: Data Fetching and State Management Module

### Software Decision Module(s)

- **M8**: Inference Module
- **M9**: User Configuration Module
- **M10**: Analytics Module
- **M11**: Export and Integration Module

## Connection Between Requirements and Design

The design of the system is intended to satisfy the requirements developed in the SRS. In this stage, the system is decomposed into modules. The connection between requirements and modules is listed in Table 2.
This section documents the primary design decisions made to satisfy the requirements specified in the SRS. By explicitly recording these decisions, we ensure clear traceability between requirements and their implementation in the modular architecture.

### Text Editor Core (Requirements FR-1 to FR-4)

- Decision to implement a web-based editor using a modular architecture separating the UI components (Editor Module) from the underlying text processing logic
- Implementation of real-time planning suggestions through dedicated Notes Module and Graph View Module
- Storage of user preferences and configurations locally through the Settings Module
- Integration with SAEs for tone and style customization via the Inference Module

### Document Management (Requirements FR-5 to FR-8)

- Use of local storage for file management to maintain the file-over-app philosophy
- Implementation of version control through a graph-based data structure
- Separation of rendering logic from document structure to support multiple export formats
- Design of an extensible state management system for handling document metadata and user preferences

### Performance and Scalability (Requirements PR-SLR1, PR-SLR2)

- Integration of GPU acceleration for compute-intensive tasks like inference
- Implementation of KV cache optimization in the Inference Module for improved TTFT
- Design of asynchronous processing pipeline for suggestion generation
- Use of efficient data structures for managing document state and history

### Security and Privacy (Requirements SR-INT1 to SR-P1)

- Decision to keep all user data local, avoiding cloud storage
- Implementation of secure communication protocols for inference requests
- Design of permission system for accessing local files
- Integration of content filtering mechanisms in the Inference Module

### User Experience (Requirements UH-EOU1 to UH-A3)

- Implementation of keyboard navigation and accessibility features in the Editor Module
- Design of intuitive interface components for suggestion interaction
- Integration of theme customization through the Settings Module
- Development of responsive layout system for cross-device compatibility

## Module Decomposition

Modules are decomposed according to the principle of "information hiding" proposed by [@10.5555/800054.801999]. The _Secrets_ field in a module decomposition is a brief statement of the design decision hidden by the module. The _Services_ field specifies _what_ the module will do without documenting _how_ to do it. For each module, a suggestion for the implementing software is given under the _Implemented By_ title. If the entry is _OS_, this means that the module is provided by the operating system or by standard programming language libraries. [/index|Tinymorph] means the module will be implemented by the [/index|tinymorph] software. Only the leaf modules in the hierarchy have to be implemented. If a dash (_--_) is shown, this means that the module is not a leaf and will not have to be implemented.

### Hardware-Hiding

#### GPU/Hardware Acceleration Module (M1)

- **Secrets:** Algorithms for utilizing GPU resources to enhance performance, such as optimizing parallel computations for feature steering.
- **Services:** Accelerates computationally intensive tasks, such as generating text or rendering visualizations, by using GPU capabilities.
- **Implemented By:** GPU drivers, WebGL (if applicable).
- **Type of Module:** Abstract Object.

### Behaviour-Hiding

#### Editor Module (M2)

- **Secrets:** State management of the editor, including virtual DOM updates, handling of formatting rules, and integration of context-sensitive suggestions.
- **Services:** Serves as the main interface for text editing, providing features such as structured editing, real-time text previews, and contextual interactions. Supports seamless file parsing, note suggestions, and user-driven customizations.
- **Implemented By:** Frontend libraries.
- **Type of Module:** Abstract Data Type.

#### Notes Module (M3)

- **Secrets:** Storage mechanisms, data structures for dynamic note updates, and algorithms linking notes to specific contexts within the document.
- **Services:** Enables users to create, edit, delete, and manage notes in real time. Dynamically generates suggestions based on the document's context, aiding the user's creative process.
- **Implemented By:** Frontend libraries, Machine learning models.
- **Type of Module:** Library.

#### Graph View Module (M4)

- **Secrets:** Algorithms for translating document structures into graph visualizations and efficiently synchronizing the graph with real-time document edits.
- **Services:** Provides users with a graphical overview of the document's structure to aid in navigation and organization. Updates dynamically to reflect changes made in the editor, ensuring consistency between the text and its visual representation.
- **Implemented By:** Visualization libraries, State management.
- **Type of Module:** Abstract Object.

#### Settings Module (M5)

- **Secrets:** Mechanism for storing, retrieving, and applying user-specific preferences such as themes, font styles, and interface customizations.
- **Services:** Allows users to configure the application's appearance and behavior, maintaining these settings across sessions for a consistent experience. Adapts preferences dynamically based on user settings input.
- **Implemented By:** LocalStorage APIs.
- **Type of Module:** Abstract Data Type.

#### Rendering Module (M6)

- **Secrets:** Parsing and rendering algorithms for converting user input, such as Markdown, into formatted text. Techniques for applying visual enhancements like annotations and syntax highlighting.
- **Services:** Provides real-time previews of user content, enabling better visualization of the writing process. Enhances readability and interactivity through features such as dynamic formatting and highlights.
- **Implemented By:** Markdown libraries, Frontend rendering engines.
- **Type of Module:** Library.

#### Data Fetching and State Management Module (M7)

- **Secrets:** Data synchronization logic for handling drafts, preferences, and metadata between the local storage and the application state.
- **Services:** Ensures seamless data fetching, caching, and synchronization, preserving user progress and settings across sessions locally. Manages application state for a smooth, uninterrupted user experience.
- **Implemented By:** LocalStorage.
- **Type of Module:** Record.

### Software Decision

#### Inference Module (M8)

- **Secrets:** Integration techniques for advanced machine learning models, including parameter tuning and managing interactions between model outputs and user preferences.
- **Services:** Generates personalized text suggestions by analyzing user input and context. Adapts dynamically to user-defined parameters like tone, style, and creativity.
- **Implemented By:** Llama 3.
- **Type of Module:** Library.

#### User Configuration Module (M9)

- **Secrets:** Data structures and Algorithms for managing user-specific settings, including tone preferences, feature configurations, and real-time updates.
- **Services:** Maintains user preferences and applies them consistently across all features of the application. Ensures personalized experiences by dynamically adapting configurations during sessions.
- **Implemented By:** LocalStorage APIs.
- **Type of Module:** Record.

#### Analytics Module (M10)

- **Secrets:** Algorithms for tracking user progress metrics such as word count, tone consistency, and goal completion rates. Methods for generating insights and visual feedback.
- **Services:** Tracks real-time user progress and provides actionable insights to achieve writing goals. Offers intuitive feedback to guide users in improving their writing process.
- **Implemented By:** Frontend analytics tools.
- **Type of Module:** Library.

#### Export and Integration Module (M11)

- **Secrets:** Mechanism for formatting and exporting documents in multiple formats, such as Markdown and PDF, while preserving structure and integrity. Techniques for seamless integration with third-party tools.
- **Services:** Converts user content into export-ready formats and integrates with platforms like Google Docs or Notion for enhanced workflow and collaboration.
- **Implemented By:** REST APIs, Browser APIs.
- **Type of Module:** Abstract Object.

## Traceability Matrix

This section shows two traceability matrices: between the modules and the requirements and between the modules and the anticipated changes.

<<<<<<< HEAD
| **Requirement**      | **Modules**                                 |
|----------------------|---------------------------------------------|
| FR-1                 | M2, M3, M4, M8                              |
| FR-2                 | M8, M9, M3, M5                              |
| FR-3                 | M2, M6, M8                                  |
| FR-4                 | M8, M9, M5                                  |
| FR-5                 | M9, M7, M3                                  |
| FR-6                 | M4, M7, M3, M10                             |
| FR-7                 | M3, M8, M9                                  |
| FR-8                 | M7, M4, M6, M9, M10                         |
| FR-9                 | M7, M6, M5                                  |
| FR-10                | M7, M6, M11                                 |
| FR-11                | M10, M9, M5, M4                             |
| FR-12                | M4, M9, M3, M8                              |
| FR-13                | M11, M6, M9                                 |
| FR-14                | M5, M2, M6                                  |

_Table 2: Trace Between Requirements and Modules_

| **AC** | **Modules**       |
|--------|-------------------|
| AC1    | M8                |
| AC2    | M1                |
| AC3    | M5                |
| AC4    | M10, M4           |
| AC5    | M2, M3            |
| AC6    | M6, M10           |
| AC7    | M7, M11           |
| AC8    | M10, M11          |
| AC9    | M1, M8            |
| AC10   | M11               |
| AC11   | M10, M11          |
=======
| **Req.** | **Modules**             |
| -------- | ----------------------- |
| R1       | M1, M2, M3, M4          |
| R2       | M2, M3                  |
| R3       | M5                      |
| R4       | M6, M4                  |
| R5       | M6, M7, M4, M8, M9, M10 |
| R6       | M6, M7, M4, M8, M9, M10 |
| R7       | M6, M11, M4, M8, M10    |
| R8       | M6, M11, M4, M8, M10    |
| R9       | M12                     |
| R10      | M6, M7, M4              |
| R11      | M6, M7, M11, M4         |

_Table 2: Trace Between Requirements and Modules_

| **AC** | **Modules** |
| ------ | ----------- |
| AC1    | M1          |
| AC2    | M2          |
| AC3    | M3          |
| AC4    | M5          |
| AC5    | M6          |
| AC6    | M12         |
| AC7    | M7          |
| AC8    | M11         |
| AC9    | M4          |
| AC10   | M8          |
| AC11   | M9          |
| AC12   | M10         |
>>>>>>> 760fb29e

_Table 3: Trace Between Anticipated Changes and Modules_

## Use Hierarchy Between Modules

In this section, the uses hierarchy between modules is provided. [@10.5555/800054.801999] said of two programs A and B that A _uses_ B if correct execution of B may be necessary for A to complete the task described in its specification. That is, A _uses_ B if there exist situations in which the correct functioning of A depends upon the availability of a correct implementation of B. Figure 1 illustrates the use relation between the modules. It can be seen that the graph is a directed acyclic graph (DAG). Each level of the hierarchy offers a testable and usable subset of the system, and modules in the higher level of the hierarchy are essentially simpler because they use modules from the lower levels.

![[images/modulediagram.png]]

_Figure 1: Use Hierarchy Between Modules_

## User Interfaces

![[images/POC.pdf|POC]]


<<<<<<< HEAD
=======
![[images/modules.drawio.png]]

>>>>>>> 760fb29e
## Timeline

See also [Projects](https://github.com/users/aarnphm/projects/4?query=sort:updated-desc+is:open)

---

## Appendix

[^ref]

### Revision

| **Date**     | **Version** | **Notes**                               |
| ------------ | ----------- | --------------------------------------- |
| Jan. 05 2025 | 0.0         | Created rough sketches for architecture |
| Jan. 10 2024 | 0.1         | Purpose                                 |
| Jan. 12 2024 | 0.2         | Project Overview/Diagrams               |
| Jan. 13 2024 | 0.3         | Updated Module Hierarchy and Table      |
| Jan. 16 2024 | 0.4         | Finished Module Decomposition           |
| Jan. 17 2024 | 0.4         | Completed Document                      |<|MERGE_RESOLUTION|>--- conflicted
+++ resolved
@@ -266,7 +266,6 @@
 
 This section shows two traceability matrices: between the modules and the requirements and between the modules and the anticipated changes.
 
-<<<<<<< HEAD
 | **Requirement**      | **Modules**                                 |
 |----------------------|---------------------------------------------|
 | FR-1                 | M2, M3, M4, M8                              |
@@ -299,38 +298,7 @@
 | AC9    | M1, M8            |
 | AC10   | M11               |
 | AC11   | M10, M11          |
-=======
-| **Req.** | **Modules**             |
-| -------- | ----------------------- |
-| R1       | M1, M2, M3, M4          |
-| R2       | M2, M3                  |
-| R3       | M5                      |
-| R4       | M6, M4                  |
-| R5       | M6, M7, M4, M8, M9, M10 |
-| R6       | M6, M7, M4, M8, M9, M10 |
-| R7       | M6, M11, M4, M8, M10    |
-| R8       | M6, M11, M4, M8, M10    |
-| R9       | M12                     |
-| R10      | M6, M7, M4              |
-| R11      | M6, M7, M11, M4         |
-
-_Table 2: Trace Between Requirements and Modules_
-
-| **AC** | **Modules** |
-| ------ | ----------- |
-| AC1    | M1          |
-| AC2    | M2          |
-| AC3    | M3          |
-| AC4    | M5          |
-| AC5    | M6          |
-| AC6    | M12         |
-| AC7    | M7          |
-| AC8    | M11         |
-| AC9    | M4          |
-| AC10   | M8          |
-| AC11   | M9          |
-| AC12   | M10         |
->>>>>>> 760fb29e
+
 
 _Table 3: Trace Between Anticipated Changes and Modules_
 
@@ -347,11 +315,9 @@
 ![[images/POC.pdf|POC]]
 
 
-<<<<<<< HEAD
-=======
 ![[images/modules.drawio.png]]
 
->>>>>>> 760fb29e
+
 ## Timeline
 
 See also [Projects](https://github.com/users/aarnphm/projects/4?query=sort:updated-desc+is:open)
