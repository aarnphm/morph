--- conflicted
+++ resolved
@@ -31,29 +31,13 @@
 
 The following table summarizes the primitive data types used by `tinymorph`.
 
-<<<<<<< HEAD
-| **Data Type**  | **Notation** | **Description**                                                  |
-| -------------- | ------------ | ---------------------------------------------------------------- |
-| character      | char         | a single symbol or digit                                         |
-| integer        | $\mathbb{Z}$ | a number without a fractional component in (-$\infty$, $\infty$) |
-| natural number | $\mathbb{N}$ | a number without a fractional component in [1, $\infty$)         |
-| real           | $\mathbb{R}$ | any number in (-$\infty$, $\infty$)                              |
-| string         | string       | a sequence of characters representing textual data               |
-
-The specification of tinymorph uses some derived data types: sequences, strings, and
-tuples. Sequences are lists filled with elements of the same data type. strings
-are sequences of characters. Tuples contain a list of values, potentially of
-different types. In addition, `tinymorph` uses functions, which
-are defined by the data types of their inputs and outputs. Local functions are
-described by giving their type signature followed by their specification.
-=======
 | **Data Type**  | **Notation**              | **Description**                                                                               |
 | -------------- | ------------------------- | --------------------------------------------------------------------------------------------- |
 | character      | $\texttt{char[n]}$        | a single symbol or digit                                                                      |
 | integer        | $\mathbb{Z}$              | a number without a fractional component in (-$\infty$, $\infty$)                              |
 | natural number | $\mathbb{N}$              | a number without a fractional component in [1, $\infty$)                                      |
 | real           | $\mathbb{R}$              | any number in (-$\infty$, $\infty$)                                                           |
-| string         | $\textbf{String}$         | a sequence of characters representing textual data                                            |
+| string         | $\textbf{string}$         | a sequence of characters representing textual data                                            |
 | Tensor         | $\mathbb{R}^{d \times l}$ | a real matrix with shape $d \times l$, with $d, l \in \mathbb{R}$                             |
 | JSON           | $\textbf{JSON}(a=1,b=2)$  | a structured data format consisting of key-value pairs and arrays (for example for $a=1,b=2$) |
 | Function       | $f: Q \to F$              | a structure-preserving maps between two category $Q$ and $F$                                  |
@@ -65,7 +49,6 @@
 - Tuples contain a list of values, potentially of different types.
 - In addition, `tinymorph` uses functions, which are defined by the data types of their inputs and outputs.
 - Local functions are described by giving their type signature followed by their specification.
->>>>>>> a43298e0
 
 ## Module Decomposition
 
@@ -73,13 +56,9 @@
 
 ![[Design/MG#Module Hierarchy]]
 
-<<<<<<< HEAD
-## MIS of Editor
-=======
 ## MIS of Editor Module
 
 The following encapsulate specification of `morph` (Editor Module)
->>>>>>> a43298e0
 
 ### Module
 
@@ -545,12 +524,7 @@
 
 #### Exported Constants
 
-<<<<<<< HEAD
-- `defaultInferenceConfig: Object`
-   - Default configuration for inference tasks
-=======
 None
->>>>>>> a43298e0
 
 #### Exported Access Programs
 
@@ -563,24 +537,6 @@
 
 #### State Variables
 
-<<<<<<< HEAD
-- `currentInferenceTasks: Array` 
-   - Tracks active inference tasks.
-
-#### Environment Variables
-
-- `gpuResources` 
-   - Tracks GPU usage for inference tasks.
-
-#### Assumptions
-
-- Input data is preprocessed and ready for inference.
-- Sufficient GPU resources are available for task execution.
-
-#### Access Routine Semantics
-
-`runInference(inputData: Object): Object`
-=======
 - `currentInferenceTasks`: $\textbf{JSON}(\text{tasks}=[\text{task}_1,\dots,\text{task}_n])$ where $\text{task}_i = \{\text{id}, \text{model}, \text{status}, \text{progress}\}$ — Tracks active inference tasks
 - `modelStates`: $\textbf{JSON}(\text{models}=[\{\text{name}: \text{String}, \text{SAE}: \mathbb{R}\}])$ — Tracks loaded models and their Self-Attention Entropy scores
 - `generationStates`: $\textbf{JSON}(\text{intermediates}=[\text{gen}_1,\dots,\text{gen}_k])$ where $\text{gen}_i = \{\text{text}, \text{score}, \text{timestamp}\}$ — Stores intermediate generations for each task
@@ -603,7 +559,6 @@
 #### Access Routine Semantics
 
 `interp(markdownInput: String): JSON`
->>>>>>> a43298e0
 
 - Transition: Analyzes markdown input to extract key concepts, generate suggestions, and build relationship graphs
 - Output: Returns JSON containing:
@@ -612,11 +567,7 @@
   - `graph`: A graph structure representing connections between notes
 - Exception: Throws `InferenceError` if the analysis or generation fails
 
-<<<<<<< HEAD
-`cancelInference(taskId: string): boolean`
-=======
 `infer_style(text: String, style: Array[String]): JSON`
->>>>>>> a43298e0
 
 - Transition: Transforms input text into variations matching specified author styles
 - Output: Returns JSON containing:
@@ -627,16 +578,6 @@
 
 #### Local Functions
 
-<<<<<<< HEAD
-1. `allocateGPU(taskId: string): boolean`
-   - Allocates GPU resources for a specific task.
-
-2. `logInferenceErrors(error: string): void`
-   - Logs errors that occur during inference.
-
-3. `freeResources(taskId: string): void`
-   - Frees up resources after a task is completed or canceled.
-=======
 1. `moveToDevice(data: Tensor, device: string): Tensor`
    Transfers input tensors from CPU to specified GPU device with proper memory pinning and CUDA streams
 
@@ -668,7 +609,6 @@
    - Releases GPU memory allocations
    - Clears CUDA cache and synchronizes streams
    - Updates resource availability tracking
->>>>>>> a43298e0
 
 ## MIS of User Configuration Module
 
@@ -685,17 +625,6 @@
 
 #### Exported Constants
 
-<<<<<<< HEAD
-- `defaultUserConfig: Object`
-   - Default settings for user configurations
-
-#### Exported Access Programs
-
-| **Name**       | **In**              | **Out** | **Exceptions** |
-| -------------- | ------------------- | ------- | -------------- |
-| saveUserConfig | Object userSettings | boolean | SaveFailed     |
-| getUserConfig  | -                   | Object  | ConfigNotFound |
-=======
 - `defaultUserConfig`: Object
   ```json
   {
@@ -716,26 +645,11 @@
     }
   }
   ```
->>>>>>> a43298e0
 
 ### Semantics
 
 #### State Variables
 
-<<<<<<< HEAD
-- `userConfigurations: Object` 
-   - Tracks current user configurations.
-
-#### Environment Variables
-
-- `localStorage` 
-   - Stores user preferences.
-
-#### Assumptions
-
-- User-provided configurations are valid and compatible with the system.
-- The local storage system is accessible.
-=======
 - userConfigurations: Object — Tracks current user configurations including:
   - generationParams: Object — Temperature, top_p, and token settings
   - styleConfig: Object — Tonality, formality, and creativity parameters
@@ -756,7 +670,6 @@
 - Model supports dynamic parameter adjustment during runtime
 - SAE measurements are available for auto-tuning
 - Style parameters can be effectively translated to model behavior
->>>>>>> a43298e0
 
 #### Access Routine Semantics
 
@@ -792,16 +705,6 @@
 
 #### Local Functions
 
-<<<<<<< HEAD
-1. `validateUserConfig(config: Object): boolean`
-   - Validates the structure and content of the user-provided configurations.
-
-2. `loadDefaultConfig(): Object`
-   - Loads the default user settings.
-
-3. `logConfigChanges(change: Object): void`
-   - Records changes made to the user configurations.
-=======
 1. validateConfigRanges(config: Object): boolean
 
    - Ensures all parameters are within valid ranges
@@ -836,7 +739,6 @@
    - Ensures consistency across different configuration aspects
    - Resolves conflicts between parameters
    - Updates dependent settings automatically
->>>>>>> a43298e0
 
 ## MIS of Analytics Module
 
@@ -870,24 +772,6 @@
 
 #### State Variables
 
-<<<<<<< HEAD
-- `eventLogs: Array` 
-   - Stores all logged events.
-
-#### Environment Variables
-
-- `analyticsServer`
-   - Tracks the remote server for analytics processing.
-
-#### Assumptions
-
-- Event data is valid and formatted correctly.
-- The analytics server is accessible for report generation.
-
-#### Access Routine Semantics
-
-`logEvent(eventData: Object): boolean`
-=======
 - userConfigurations: Object — Tracks current user configurations including:
   - generationParams: Object — Temperature, top_p, and token settings
   - styleConfig: Object — Tonality, formality, and creativity parameters
@@ -924,17 +808,12 @@
 - Exception: Throws `ConfigNotFound` if no valid settings exist
 
 `updateStyleConfig(styleParams: Object): boolean`
->>>>>>> a43298e0
 
 - Transition: Updates style-specific parameters (tonality, formality, creativity)
 - Output: Returns `true` if style update is successful
 - Exception: Throws `InvalidStyleParams` if parameters are out of valid ranges
 
-<<<<<<< HEAD
-`generateReport(reportType: string): Object`
-=======
 `tuneGeneration(generationParams: Object): Object`
->>>>>>> a43298e0
 
 - Transition: Adjusts generation parameters (temperature, top_p) with validation
 - Output: Returns updated generation configuration with applied constraints
@@ -948,16 +827,6 @@
 
 #### Local Functions
 
-<<<<<<< HEAD
-1. `validateEvent(eventData: Object): boolean`
-   - Validates the structure and data of the event before logging.
-
-2. `sendEventToServer(eventData: Object): boolean`
-   - Sends the event data to a remote analytics server.
-
-3. `aggregateEventData(): Object`
-   - Combines event logs into a structured format for reporting.
-=======
 1. `validateConfigRanges(config: Object): boolean`
 
    - Ensures all parameters are within valid ranges
@@ -992,7 +861,6 @@
    - Ensures consistency across different configuration aspects
    - Resolves conflicts between parameters
    - Updates dependent settings automatically
->>>>>>> a43298e0
 
 ## MIS of Export Module
 
