--- conflicted
+++ resolved
@@ -253,87 +253,65 @@
 
 <br/>
 
+<div class="reflection-container">
+
+<div class="users">
+  <a class="name" href="https://github.com/nebrask">Nebras</a>
+</div>
+
+<div class="blob">
+
+The hazard analysis process went well in terms of identifying potential risks within the `tinymorph` project. The structured approach allowed us to effectively define the system boundaries, assess the components involved, and categorize hazards by focusing on different aspects such as system integrity, security, and user experience. Collaborating as a team to discuss and refine these hazards helped ensure a better understanding of possible system vulnerabilities. Breaking down the analysis into well defined sections allowed for greater organization and helped us consider multiple perspectives on the potential risks to both users and the system.
+
+One of the pain points we experienced was determining the level of detail required for defining hazards and the justifications for the safety and security requirements. It was challenging to decide how specific each hazard needed to be without overcomplicating the document. To resolve this we opted for a balance between general definitions and more detailed justifications, making sure each hazard's implications were understood without overwhelming the document with unnecessary technical details. Another issue was the integration of third-party API related hazards. Understanding the exact scope of our control over these external components was difficult, so we spent time clarifying system boundaries and ensuring that our analysis accurately reflected the control we had over each component.
+
+Before starting this deliverable, we had already identified risks related to data privacy, data integrity, and maintaining a consistent user experience. However, during the hazard analysis process new risks emerged such as incorrect or harmful outputs from the model steering controls and the risks associated with steering the LLM beyond normal parameters. These risks came about when we examined the system from a more user-centered perspective and considered potential unintended outcomes from users tweaking model parameters excessively. Additionally, hazards associated with third party API downtime or rate limiting became more apparent as we started detailing the components outside our system boundary and recognizing our reliance on those external systems.
+
+Two other significant risks in software products include data privacy risks and user experience risks. Data privacy risks involve improper handling of sensitive user information, which can lead to security breaches and legal consequences. It's crucial to minimize privacy risks to protect user trust and comply with data protection laws. User experience risks can arise from confusing or inconsistent interfaces, poor system performance, or model-generated content that misaligns with user expectations. Poor user experience can result in reduced adoption of the product and overall dissatisfaction, directly impacting the success of the project. Both of these risks are important to consider because they affect how users perceive and trust the software, which is critical for the long term viability of the `tinymorph` project.
+
+
+</div>
+
+</div>
+
+<br/>
+
+<div class="reflection-container">
+
+<div class="users">
+  <a class="name" href="https://github.com/waleedmalik7">Waleed</a>
+</div>
+
+<div class="blob">
+
+
+</div>
+
+</div>
+
+<br/>
+  
+ <div class="reflection-container">
+
+<div class="users">
+  <a class="name" href="https://github.com/lucas-lizhiwei">Lucas</a>
+</div>
+
+<div class="blob">
+
+
+</div>
+
+</div>
+
+<br/>
+
 ### Revision
 
-<<<<<<< HEAD
 | Date          | Developer(s) | Change                                                |
 | ------------- | ------------ | ----------------------------------------------------- |
 | Sept. 16 2024 | 0.0          | Initial skafolding                                    |
 | Oct. 21 2024  | 0.1          | Assumption, Safety and Security Requirements, Roadmap |
 | Oct. 21 2024  | 0.2          | Intro, scope                                          |
 | Oct. 21 2024  | 0.3          | System boundaries                                     |
-| Oct. 24 2024  | 0.4          | Table, Revisions                                      |
-=======
-1. What went well while writing this deliverable?
-2. What pain points did you experience during this deliverable, and how did you resolve them?
-3. Which of your listed risks had your team thought of before this deliverable, and which did you think of while doing this deliverable? For the latter ones (ones you thought of while doing the Hazard Analysis), how did they come about?
-4. Other than the risk of physical harm (some projects may not have any appreciable risks of this form), list at least 2 other types of risk in software products. Why are they important to consider?
-
-
-<div class="reflection-container">
-
-<div class="users">
-  <a class="name" href="https://github.com/aarnphm">Aaron</a>
-</div>
-
-<div class="blob">
-
-</div>
-
-</div>
-
-<br/>
-
-<div class="reflection-container">
-
-<div class="users">
-  <a class="name" href="https://github.com/nebrask">Nebras</a>
-</div>
-
-<div class="blob">
-
-The hazard analysis process went well in terms of identifying potential risks within the `tinymorph` project. The structured approach allowed us to effectively define the system boundaries, assess the components involved, and categorize hazards by focusing on different aspects such as system integrity, security, and user experience. Collaborating as a team to discuss and refine these hazards helped ensure a better understanding of possible system vulnerabilities. Breaking down the analysis into well defined sections allowed for greater organization and helped us consider multiple perspectives on the potential risks to both users and the system.
-
-One of the pain points we experienced was determining the level of detail required for defining hazards and the justifications for the safety and security requirements. It was challenging to decide how specific each hazard needed to be without overcomplicating the document. To resolve this we opted for a balance between general definitions and more detailed justifications, making sure each hazard's implications were understood without overwhelming the document with unnecessary technical details. Another issue was the integration of third-party API related hazards. Understanding the exact scope of our control over these external components was difficult, so we spent time clarifying system boundaries and ensuring that our analysis accurately reflected the control we had over each component.
-
-Before starting this deliverable, we had already identified risks related to data privacy, data integrity, and maintaining a consistent user experience. However, during the hazard analysis process new risks emerged such as incorrect or harmful outputs from the model steering controls and the risks associated with steering the LLM beyond normal parameters. These risks came about when we examined the system from a more user-centered perspective and considered potential unintended outcomes from users tweaking model parameters excessively. Additionally, hazards associated with third party API downtime or rate limiting became more apparent as we started detailing the components outside our system boundary and recognizing our reliance on those external systems.
-
-Two other significant risks in software products include data privacy risks and user experience risks. Data privacy risks involve improper handling of sensitive user information, which can lead to security breaches and legal consequences. It's crucial to minimize privacy risks to protect user trust and comply with data protection laws. User experience risks can arise from confusing or inconsistent interfaces, poor system performance, or model-generated content that misaligns with user expectations. Poor user experience can result in reduced adoption of the product and overall dissatisfaction, directly impacting the success of the project. Both of these risks are important to consider because they affect how users perceive and trust the software, which is critical for the long term viability of the `tinymorph` project.
-
-
-</div>
-
-</div>
-
-<br/>
-
-<div class="reflection-container">
-
-<div class="users">
-  <a class="name" href="https://github.com/waleedmalik7">Waleed</a>
-</div>
-
-<div class="blob">
-
-
-</div>
-
-</div>
-
-<br/>
-
-<div class="reflection-container">
-
-<div class="users">
-  <a class="name" href="https://github.com/lucas-lizhiwei">Lucas</a>
-</div>
-
-<div class="blob">
-<p>
-
-
-</p>
-</div>
-
-</div>
->>>>>>> 0b1892a7
+| Oct. 24 2024  | 0.4          | Table, Revisions                                      |