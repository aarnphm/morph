--- conflicted
+++ resolved
@@ -48,6 +48,7 @@
 | LTR       | Left-to-Right                                                                              |
 | LoRA      | Low-Rank Adaptation                                                                        |
 | ReLU      | rectified linear unit                                                                        |
+| ReLU      | rectified linear unit                                                                        |
 | MC        | Mandated Constraint                                                                        |
 | MLP       | Multi-Layer Perceptron                                                                     |
 | NSFW      | Not Safe For Work                                                                          |
@@ -754,11 +755,8 @@
 >
 > `morph` shall allow users to continue writing and saving files locally during offline sessions. However, certain features, such as planning-related suggestions, will only be available when the user is connected to the internet.
 
-<<<<<<< HEAD
 Rationale: By allowing users to write and save locally during offline sessions, `morph` ensures uninterrupted productivity. However, advanced features requiring internet access, like planning assistance, will only function when a connection is restored.
 
-=======
->>>>>>> 17f00216
 
 > [!important] FR-13
 >
@@ -947,11 +945,7 @@
 >
 > Future integration with other language model architecture
 
-<<<<<<< HEAD
 Rationale: `morph` should be able to extend to different [model architectures](https://www.llama.com/) with variety of SAEs.
-=======
-Rationale: `tinymorph` should be able to extend to different [model architectures](https://www.llama.com/) with variety of SAEs.
->>>>>>> 17f00216
 
 
 ## Operational and Environmental Requirements
@@ -1122,11 +1116,7 @@
 >
 > follows standard HTTP protocol for client-server communication
 
-<<<<<<< HEAD
 Rationale: `morph` will adhere to Hypertext Transfer Protocol (HTTP/1.1) standards as defined by the Internet Engineering Task Force (IETF) in RFC 2616 (for HTTP/1.1).
-=======
-Rationale: `tinymorph` will adhere to Hypertext Transfer Protocol (HTTP/1.1) standards as defined by the Internet Engineering Task Force (IETF) in RFC 2616 (for HTTP/1.1).
->>>>>>> 17f00216
 
 ## Functional and Non-Functional Requirements Traceability Matrix
 
@@ -1511,17 +1501,10 @@
 > [!important] MC-P2
 >
 > The system must provide export options in multiple formats (e.g., Markdown, PDF).
-<<<<<<< HEAD
 
 Rationale: Providing multiple export formats allows users to share and collaborate across a variety of tools and systems, supporting flexible workflows and interoperability with a wide range of applications.
 
 
-=======
-
-Rationale: Providing multiple export formats allows users to share and collaborate across a variety of tools and systems, supporting flexible workflows and interoperability with a wide range of applications.
-
-
->>>>>>> 17f00216
 > [!important] FR-5
 >
 > Users shall be able to save their preferred configurations as profiles, enabling them to switch between different writing styles or goals. For the initial version, the focus shall be on creative writing, with the potential to expand to other writing types (e.g., academic, casual blog posts) as additional datasets are integrated.
@@ -1771,19 +1754,10 @@
 
 ### Revision
 
-<<<<<<< HEAD
 | Date          | Version | Notes                             |
 | ------------- | ------- | --------------------------------- |
 | Sept. 16 2024 | 0.0     | Initial skafolding                |
 | Sept. 25 2024 | 0.1     | Migration to Volere template      |
 | Oct 10 2024   | 0.2     | SRS first draft                   |
 | March 31 2025 | 0.3     | Rename to `morph` for consistency |
-| Apr 04 2025   | 1.0     | SRS Rev 1                         |
-=======
-| Date          | Version | Notes                        |
-| ------------- | ------- | ---------------------------- |
-| Sept. 16 2024 | 0.0     | Initial skafolding           |
-| Sept. 25 2024 | 0.1     | Migration to Volere template |
-| Oct 10 2024   | 0.2     | SRS first draft              |
-| Apr 04 2025   | 1.0     | SRS Rev 1                    |
->>>>>>> 17f00216
+| Apr 04 2025   | 1.0     | SRS Rev 1                         |